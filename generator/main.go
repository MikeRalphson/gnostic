// Copyright 2017 Google Inc. All Rights Reserved.
//
// Licensed under the Apache License, Version 2.0 (the "License");
// you may not use this file except in compliance with the License.
// You may obtain a copy of the License at
//
//    http://www.apache.org/licenses/LICENSE-2.0
//
// Unless required by applicable law or agreed to in writing, software
// distributed under the License is distributed on an "AS IS" BASIS,
// WITHOUT WARRANTIES OR CONDITIONS OF ANY KIND, either express or implied.
// See the License for the specific language governing permissions and
// limitations under the License.

package main

import (
	"fmt"
	"io/ioutil"
	"log"
	"os"
	"os/exec"
	"runtime"
	"strings"

	"github.com/googleapis/gnostic/jsonschema"
)

const LICENSE = "" +
	"// Copyright 2017 Google Inc. All Rights Reserved.\n" +
	"//\n" +
	"// Licensed under the Apache License, Version 2.0 (the \"License\");\n" +
	"// you may not use this file except in compliance with the License.\n" +
	"// You may obtain a copy of the License at\n" +
	"//\n" +
	"//    http://www.apache.org/licenses/LICENSE-2.0\n" +
	"//\n" +
	"// Unless required by applicable law or agreed to in writing, software\n" +
	"// distributed under the License is distributed on an \"AS IS\" BASIS,\n" +
	"// WITHOUT WARRANTIES OR CONDITIONS OF ANY KIND, either express or implied.\n" +
	"// See the License for the specific language governing permissions and\n" +
	"// limitations under the License.\n"

<<<<<<< HEAD
type ProtoOption struct {
	Name    string
	Value   string
	Comment string
}

func protoOptions(packageName string) []ProtoOption {
	return []ProtoOption{
		ProtoOption{
			Name:  "java_multiple_files",
			Value: "true",
			Comment: "// This option lets the proto compiler generate Java code inside the package\n" +
				"// name (see below) instead of inside an outer class. It creates a simpler\n" +
				"// developer experience by reducing one-level of name nesting and be\n" +
				"// consistent with most programming languages that don't support outer classes.",
		},

		ProtoOption{
			Name:  "java_outer_classname",
			Value: "OpenAPIProto",
			Comment: "// The Java outer classname should be the filename in UpperCamelCase. This\n" +
				"// class is only used to hold proto descriptor, so developers don't need to\n" +
				"// work with it directly.",
		},

		ProtoOption{
			Name:    "java_package",
			Value:   "org." + packageName,
			Comment: "// The Java package name must be proto package name with proper prefix.",
		},

		ProtoOption{
			Name:  "objc_class_prefix",
			Value: "OAS",
			Comment: "// A reasonable prefix for the Objective-C symbols generated from the package.\n" +
				"// It should at a minimum be 3 characters long, all uppercase, and convention\n" +
				"// is to use an abbreviation of the package name. Something short, but\n" +
				"// hopefully unique enough to not conflict with things that may come along in\n" +
				"// the future. 'GPB' is reserved for the protocol buffer implementation itself.",
		},
	}
}

func main() {
	var err error

	// We'll generate a v2 model by default, but don't count on this working in the future.
=======
var PROTO_OPTIONS = []ProtoOption{
	ProtoOption{
		Name:  "java_multiple_files",
		Value: "true",
		Comment: "// This option lets the proto compiler generate Java code inside the package\n" +
			"// name (see below) instead of inside an outer class. It creates a simpler\n" +
			"// developer experience by reducing one-level of name nesting and be\n" +
			"// consistent with most programming languages that don't support outer classes.",
	},

	ProtoOption{
		Name:  "java_outer_classname",
		Value: "OpenAPIProto",
		Comment: "// The Java outer classname should be the filename in UpperCamelCase. This\n" +
			"// class is only used to hold proto descriptor, so developers don't need to\n" +
			"// work with it directly.",
	},

	ProtoOption{
		Name:    "java_package",
		Value:   "org.openapi.v2",
		Comment: "// The Java package name must be proto package name with proper prefix.",
	},

	ProtoOption{
		Name:  "objc_class_prefix",
		Value: "OAS",
		Comment: "// A reasonable prefix for the Objective-C symbols generated from the package.\n" +
			"// It should at a minimum be 3 characters long, all uppercase, and convention\n" +
			"// is to use an abbreviation of the package name. Something short, but\n" +
			"// hopefully unique enough to not conflict with things that may come along in\n" +
			"// the future. 'GPB' is reserved for the protocol buffer implementation itself.",
	},
}

func GenerateOpenAPIV2() {
	// the OpenAPI schema file and API version are hard-coded for now
>>>>>>> bbb6bd7f
	input := "openapi-2.0.json"
	filename := "OpenAPIv2"
	proto_packagename := "openapi.v2"
	extension_name := "vendorExtension"

	for i, arg := range os.Args {
		if i == 0 {
			continue // skip the tool name
		} else if arg == "--v2" {
			input = "openapi-2.0.json"
			filename = "OpenAPIv2"
			proto_packagename = "openapi.v2"
			extension_name = "vendorExtension"
		} else if arg == "--v3" {
			input = "openapi-3.0.json"
			filename = "OpenAPIv3"
			proto_packagename = "openapi.v3"
			extension_name = "specificationExtension"
		}
	}

	go_packagename := strings.Replace(proto_packagename, ".", "_", -1)

	schemasDir := os.Getenv("GOPATH") + "/src/github.com/googleapis/gnostic/schemas/"

	base_schema, err := jsonschema.NewSchemaFromFile(schemasDir + "schema.json")
	if err != nil {
		panic(err)
	}
	base_schema.ResolveRefs()
	base_schema.ResolveAllOfs()

	openapi_schema, err := jsonschema.NewSchemaFromFile(schemasDir + input)
	if err != nil {
		panic(err)
	}
	openapi_schema.ResolveRefs()
	openapi_schema.ResolveAllOfs()

	// build a simplified model of the types described by the schema
	cc := NewDomain(openapi_schema)
	// generators will map these patterns to the associated property names
	// these pattern names are a bit of a hack until we find a more automated way to obtain them
	cc.PatternNames = map[string]string{
		"^x-": extension_name,
		// v2
		"^/": "path",
		"^([0-9]{3})$|^(default)$": "responseCode",
		// v3
		"^([0-9]{3})$": "responseCode",
		"{property}":   "property",
		"{name}":       "name",
		"{expression}": "expression",
		"/{path}":      "path",
	}
	err = cc.build()
	if err != nil {
		panic(err)
	}
<<<<<<< HEAD
=======
	cc.Build()
	log.Printf("Type Model:\n%s", cc.Description())
>>>>>>> bbb6bd7f

	if true {
		log.Printf("Type Model:\n%s", cc.description())
	}

	// ensure that the target directory exists
	err = os.MkdirAll(filename, 0755)
	if err != nil {
		panic(err)
	}

	// generate the protocol buffer description
<<<<<<< HEAD
	proto := cc.generateProto(proto_packagename, LICENSE, protoOptions(proto_packagename))
=======
	proto := cc.GenerateProto(proto_packagename, LICENSE, PROTO_OPTIONS, []string{"google/protobuf/any.proto"})
>>>>>>> bbb6bd7f
	proto_filename := filename + "/" + filename + ".proto"
	err = ioutil.WriteFile(proto_filename, []byte(proto), 0644)
	if err != nil {
		panic(err)
	}

	// generate the compiler
	compiler := cc.GenerateCompiler(go_packagename, LICENSE, []string{
		"fmt",
		"gopkg.in/yaml.v2",
		"strings",
		"github.com/googleapis/gnostic/compiler",
	})
	go_filename := filename + "/" + filename + ".go"
	err = ioutil.WriteFile(go_filename, []byte(compiler), 0644)
	if err != nil {
		panic(err)
	}
	// format the compiler
	err = exec.Command(runtime.GOROOT()+"/bin/gofmt", "-w", go_filename).Run()
}

func main() {
	var ext_gen = false
	var v2_gen = true

	usage := `
Usage: generator [OPTIONS]
Options:
  --v1       Generates the  Protocol Buffer representation and Go-language support code for OpenAPI v1
  --extension EXTENSION_SCHEMA_SOURCE [OPTIONS_FOR_EXTENSION_GENERATOR] Generates the compiler extensions that convert extensions found by gnostic into compiled protocol buffers. 
    EXTENSION_SCHEMA_SOURCE is the json schema for the supported vendor extension names.
    OPTIONS_FOR_EXTENSION_GENERATOR:
	  --out_dir=PATH: For the given EXTENSION_SCHEMA_SOURCE, write the Protocol Buffer representation and the Go-language support code to the specified location.
`
	if len(os.Args) > 1 {
		if os.Args[1] == "--v1" {
			v2_gen = true
		} else if os.Args[1] == "--extension" {
			ext_gen = true
		} else {
			fmt.Printf("Unknown option: %s.\n%s\n", os.Args[1], usage)
			os.Exit(-1)
		}
	}

	if ext_gen {
		ProcessExtensionGenCommandline(usage)
	} else if v2_gen {
		GenerateOpenAPIV2()
	}
}<|MERGE_RESOLUTION|>--- conflicted
+++ resolved
@@ -15,6 +15,7 @@
 package main
 
 import (
+	"errors"
 	"fmt"
 	"io/ioutil"
 	"log"
@@ -41,14 +42,7 @@
 	"// See the License for the specific language governing permissions and\n" +
 	"// limitations under the License.\n"
 
-<<<<<<< HEAD
-type ProtoOption struct {
-	Name    string
-	Value   string
-	Comment string
-}
-
-func protoOptions(packageName string) []ProtoOption {
+func proto_options(packageName string) []ProtoOption {
 	return []ProtoOption{
 		ProtoOption{
 			Name:  "java_multiple_files",
@@ -85,68 +79,25 @@
 	}
 }
 
-func main() {
-	var err error
-
-	// We'll generate a v2 model by default, but don't count on this working in the future.
-=======
-var PROTO_OPTIONS = []ProtoOption{
-	ProtoOption{
-		Name:  "java_multiple_files",
-		Value: "true",
-		Comment: "// This option lets the proto compiler generate Java code inside the package\n" +
-			"// name (see below) instead of inside an outer class. It creates a simpler\n" +
-			"// developer experience by reducing one-level of name nesting and be\n" +
-			"// consistent with most programming languages that don't support outer classes.",
-	},
-
-	ProtoOption{
-		Name:  "java_outer_classname",
-		Value: "OpenAPIProto",
-		Comment: "// The Java outer classname should be the filename in UpperCamelCase. This\n" +
-			"// class is only used to hold proto descriptor, so developers don't need to\n" +
-			"// work with it directly.",
-	},
-
-	ProtoOption{
-		Name:    "java_package",
-		Value:   "org.openapi.v2",
-		Comment: "// The Java package name must be proto package name with proper prefix.",
-	},
-
-	ProtoOption{
-		Name:  "objc_class_prefix",
-		Value: "OAS",
-		Comment: "// A reasonable prefix for the Objective-C symbols generated from the package.\n" +
-			"// It should at a minimum be 3 characters long, all uppercase, and convention\n" +
-			"// is to use an abbreviation of the package name. Something short, but\n" +
-			"// hopefully unique enough to not conflict with things that may come along in\n" +
-			"// the future. 'GPB' is reserved for the protocol buffer implementation itself.",
-	},
-}
-
-func GenerateOpenAPIV2() {
-	// the OpenAPI schema file and API version are hard-coded for now
->>>>>>> bbb6bd7f
-	input := "openapi-2.0.json"
-	filename := "OpenAPIv2"
-	proto_packagename := "openapi.v2"
-	extension_name := "vendorExtension"
-
-	for i, arg := range os.Args {
-		if i == 0 {
-			continue // skip the tool name
-		} else if arg == "--v2" {
-			input = "openapi-2.0.json"
-			filename = "OpenAPIv2"
-			proto_packagename = "openapi.v2"
-			extension_name = "vendorExtension"
-		} else if arg == "--v3" {
-			input = "openapi-3.0.json"
-			filename = "OpenAPIv3"
-			proto_packagename = "openapi.v3"
-			extension_name = "specificationExtension"
-		}
+func GenerateOpenAPIModel(version string) error {
+	var input string
+	var filename string
+	var proto_packagename string
+	var extension_name string
+
+	switch version {
+	case "v2":
+		input = "openapi-2.0.json"
+		filename = "OpenAPIv2"
+		proto_packagename = "openapi.v2"
+		extension_name = "vendorExtension"
+	case "v3":
+		input = "openapi-3.0.json"
+		filename = "OpenAPIv3"
+		proto_packagename = "openapi.v3"
+		extension_name = "specificationExtension"
+	default:
+		return errors.New(fmt.Sprintf("Unknown OpenAPI version %s", version))
 	}
 
 	go_packagename := strings.Replace(proto_packagename, ".", "_", -1)
@@ -155,14 +106,14 @@
 
 	base_schema, err := jsonschema.NewSchemaFromFile(schemasDir + "schema.json")
 	if err != nil {
-		panic(err)
+		return err
 	}
 	base_schema.ResolveRefs()
 	base_schema.ResolveAllOfs()
 
 	openapi_schema, err := jsonschema.NewSchemaFromFile(schemasDir + input)
 	if err != nil {
-		panic(err)
+		return err
 	}
 	openapi_schema.ResolveRefs()
 	openapi_schema.ResolveAllOfs()
@@ -183,36 +134,27 @@
 		"{expression}": "expression",
 		"/{path}":      "path",
 	}
-	err = cc.build()
-	if err != nil {
-		panic(err)
-	}
-<<<<<<< HEAD
-=======
-	cc.Build()
-	log.Printf("Type Model:\n%s", cc.Description())
->>>>>>> bbb6bd7f
+	err = cc.Build()
+	if err != nil {
+		return err
+	}
 
 	if true {
-		log.Printf("Type Model:\n%s", cc.description())
+		log.Printf("Type Model:\n%s", cc.Description())
 	}
 
 	// ensure that the target directory exists
 	err = os.MkdirAll(filename, 0755)
 	if err != nil {
-		panic(err)
+		return err
 	}
 
 	// generate the protocol buffer description
-<<<<<<< HEAD
-	proto := cc.generateProto(proto_packagename, LICENSE, protoOptions(proto_packagename))
-=======
-	proto := cc.GenerateProto(proto_packagename, LICENSE, PROTO_OPTIONS, []string{"google/protobuf/any.proto"})
->>>>>>> bbb6bd7f
+	proto := cc.GenerateProto(proto_packagename, LICENSE, proto_options(go_packagename), []string{"google/protobuf/any.proto"})
 	proto_filename := filename + "/" + filename + ".proto"
 	err = ioutil.WriteFile(proto_filename, []byte(proto), 0644)
 	if err != nil {
-		panic(err)
+		return err
 	}
 
 	// generate the compiler
@@ -225,39 +167,45 @@
 	go_filename := filename + "/" + filename + ".go"
 	err = ioutil.WriteFile(go_filename, []byte(compiler), 0644)
 	if err != nil {
-		panic(err)
+		return err
 	}
 	// format the compiler
-	err = exec.Command(runtime.GOROOT()+"/bin/gofmt", "-w", go_filename).Run()
+	return exec.Command(runtime.GOROOT()+"/bin/gofmt", "-w", go_filename).Run()
 }
 
 func main() {
-	var ext_gen = false
-	var v2_gen = true
+	var generate_extensions = false
+	var openapi_version = ""
 
 	usage := `
 Usage: generator [OPTIONS]
 Options:
-  --v1       Generates the  Protocol Buffer representation and Go-language support code for OpenAPI v1
-  --extension EXTENSION_SCHEMA_SOURCE [OPTIONS_FOR_EXTENSION_GENERATOR] Generates the compiler extensions that convert extensions found by gnostic into compiled protocol buffers. 
-    EXTENSION_SCHEMA_SOURCE is the json schema for the supported vendor extension names.
-    OPTIONS_FOR_EXTENSION_GENERATOR:
-	  --out_dir=PATH: For the given EXTENSION_SCHEMA_SOURCE, write the Protocol Buffer representation and the Go-language support code to the specified location.
+  --v2  Generate Protocol Buffer representation and support code for OpenAPI v2
+  --v3  Generate Protocol Buffer representation and support code for OpenAPI v3
+  --extension EXTENSION_SCHEMA [OPTIONS] Generate a gnostic extension that reads a set of OpenAPI extensions.
+    EXTENSION_SCHEMA is the json schema for the OpenAPI extensions to be supported.
+    OPTIONS
+	  --out_dir=PATH: Specifies location for writing extension models and support code.
 `
-	if len(os.Args) > 1 {
-		if os.Args[1] == "--v1" {
-			v2_gen = true
-		} else if os.Args[1] == "--extension" {
-			ext_gen = true
+	for i, arg := range os.Args {
+		if i == 0 {
+			continue // skip the tool name
+		}
+		if arg == "--v2" {
+			openapi_version = "v2"
+		} else if arg == "--v3" {
+			openapi_version = "v3"
+		} else if arg == "--extension" {
+			generate_extensions = true
 		} else {
-			fmt.Printf("Unknown option: %s.\n%s\n", os.Args[1], usage)
+			fmt.Printf("Unknown option: %s.\n%s\n", arg, usage)
 			os.Exit(-1)
 		}
 	}
 
-	if ext_gen {
+	if generate_extensions {
 		ProcessExtensionGenCommandline(usage)
-	} else if v2_gen {
-		GenerateOpenAPIV2()
+	} else {
+		GenerateOpenAPIModel(openapi_version)
 	}
 }